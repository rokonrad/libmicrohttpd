/*
  This file is part of libmicrohttpd
  Copyright (C) 2013, 2016 Christian Grothoff

  libmicrohttpd is free software; you can redistribute it and/or modify
  it under the terms of the GNU General Public License as published
  by the Free Software Foundation; either version 3, or (at your
  option) any later version.

  libmicrohttpd is distributed in the hope that it will be useful, but
  WITHOUT ANY WARRANTY; without even the implied warranty of
  MERCHANTABILITY or FITNESS FOR A PARTICULAR PURPOSE.  See the GNU
  General Public License for more details.

  You should have received a copy of the GNU General Public License
  along with libmicrohttpd; see the file COPYING.  If not, write to the
  Free Software Foundation, Inc., 51 Franklin Street, Fifth Floor,
  Boston, MA 02110-1301, USA.
*/

/**
 * @file test_https_sni.c
 * @brief  Testcase for libmicrohttpd HTTPS with SNI operations
 * @author Christian Grothoff
 */
#include "platform.h"
#include "microhttpd.h"
#include <limits.h>
#include <sys/stat.h>
#include <curl/curl.h>
#ifdef GNUTLS_REQUIRE_GCRYPT
#include <gcrypt.h>
#endif /* GNUTLS_REQUIRE_GCRYPT */
#include "tls_test_common.h"
#ifdef ENABLE_GNUTLS
#include <gnutls/gnutls.h>
#if GNUTLS_VERSION_MAJOR >= 3
#include <gnutls/abstract.h>
#endif /* GNUTLS_VERSION_MAJOR >= 3 */
#endif /* ENABLE_GNUTLS */
#ifdef ENABLE_OPENSSL
#include <openssl/ssl.h>
#endif /* ENABLE_OPENSSL */

#ifdef ENABLE_GNUTLS
/**
 * A hostname, server key and certificate.
 */
struct GnuTLS_Hosts
{
  struct GnuTLS_Hosts *next;
  const char *hostname;
  gnutls_pcert_st pcrt;
  gnutls_privkey_t key;
};


/**
 * Linked list of supported TLDs and respective certificates.
 */
static struct GnuTLS_Hosts *gnutls_hosts;

/* Load the certificate and the private key.
 * (This code is largely taken from GnuTLS).
 */
static void
gnutls_load_keys(const char *hostname,
                 const char *CERT_FILE,
                 const char *KEY_FILE)
{
  int ret;
  gnutls_datum_t data;
  struct GnuTLS_Hosts *host;

  host = malloc (sizeof (struct GnuTLS_Hosts));
  if (NULL == host)
    abort ();
  host->hostname = hostname;
  host->next = gnutls_hosts;
  gnutls_hosts = host;

  ret = gnutls_load_file (CERT_FILE, &data);
  if (ret < 0)
    {
      fprintf (stderr,
               "*** Error loading certificate file %s.\n",
               CERT_FILE);
      exit (1);
    }
  ret =
    gnutls_pcert_import_x509_raw (&host->pcrt, &data, GNUTLS_X509_FMT_PEM,
                                  0);
  if (ret < 0)
    {
      fprintf (stderr,
               "*** Error loading certificate file: %s\n",
               gnutls_strerror (ret));
      exit (1);
    }
  gnutls_free (data.data);

  ret = gnutls_load_file (KEY_FILE, &data);
  if (ret < 0)
    {
      fprintf (stderr,
               "*** Error loading key file %s.\n",
               KEY_FILE);
      exit (1);
    }

  gnutls_privkey_init (&host->key);
  ret =
    gnutls_privkey_import_x509_raw (host->key,
                                    &data, GNUTLS_X509_FMT_PEM,
                                    NULL, 0);
  if (ret < 0)
    {
      fprintf (stderr,
               "*** Error loading key file: %s\n",
               gnutls_strerror (ret));
      exit (1);
    }
  gnutls_free (data.data);
}


/**
 * @param session the session we are giving a cert for
 * @param req_ca_dn NULL on server side
 * @param nreqs length of req_ca_dn, and thus 0 on server side
 * @param pk_algos NULL on server side
 * @param pk_algos_length 0 on server side
 * @param pcert list of certificates (to be set)
 * @param pcert_length length of pcert (to be set)
 * @param pkey the private key (to be set)
 */
static int
gnutls_sni_callback (gnutls_session_t session,
                     const gnutls_datum_t* req_ca_dn,
                     int nreqs,
                     const gnutls_pk_algorithm_t* pk_algos,
                     int pk_algos_length,
                     gnutls_pcert_st** pcert,
                     unsigned int *pcert_length,
                     gnutls_privkey_t * pkey)
{
  char name[256];
  size_t name_len;
  struct GnuTLS_Hosts *host;
  unsigned int type;
  (void)req_ca_dn;(void)nreqs;(void)pk_algos;(void)pk_algos_length;   /* Unused. Silent compiler warning. */

  if (NULL == gnutls_hosts)
    {
      gnutls_load_keys ("host1", ABS_SRCDIR "/host1.crt", ABS_SRCDIR "/host1.key");
      gnutls_load_keys ("host2", ABS_SRCDIR "/host2.crt", ABS_SRCDIR "/host2.key");
    }

  name_len = sizeof (name);
  if (GNUTLS_E_SUCCESS !=
      gnutls_server_name_get (session,
                              name,
                              &name_len,
                              &type,
                              0 /* index */))
    return -1;
  for (host = gnutls_hosts; NULL != host; host = host->next)
    if (0 == strncmp (name, host->hostname, name_len))
      break;
  if (NULL == host)
    {
      fprintf (stderr,
               "Need certificate for %.*s\n",
               (int) name_len,
               name);
      return -1;
    }
#if 0
  fprintf (stderr,
           "Returning certificate for %.*s\n",
           (int) name_len,
           name);
#endif
  *pkey = host->key;
  *pcert_length = 1;
  *pcert = &host->pcrt;
  return 0;
}
#endif /* ENABLE_GNUTLS */

#ifdef ENABLE_OPENSSL
/**
 * @param ssl the session we are giving a cert for
 * @param arg @c NULL
 */
static int
openssl_sni_callback (SSL *ssl, void *arg)
{
  const char *name;
  char file[512];

  /* Loading files on each connection is not efficient but enough for testing. */
  name = SSL_get_servername (ssl, TLSEXT_NAMETYPE_host_name);
  if (NULL == name)
    {
      fprintf (stderr,
               "OpenSSL: cannot get SNI\n");
      return 0;
    }

  snprintf (file, sizeof (file),  "%s/%s.crt", ABS_SRCDIR, name);
  if (1 != SSL_use_certificate_file (ssl, file, SSL_FILETYPE_PEM))
    return 0;

  snprintf (file, sizeof (file),  "%s/%s.key", ABS_SRCDIR, name);
  if (1 != SSL_use_PrivateKey_file (ssl, file, SSL_FILETYPE_PEM))
    return 0;

  return 1;
}
#endif /* ENABLE_OPENSSL */

/* perform a HTTP GET request via SSL/TLS */
static int
do_get (const char *url, int port)
{
  CURL *c;
  struct CBC cbc;
  CURLcode errornum;
  size_t len;
  struct curl_slist *dns_info;
  char buf[256];

  len = strlen (test_data);
  if (NULL == (cbc.buf = malloc (sizeof (char) * len)))
    {
      fprintf (stderr, MHD_E_MEM);
      return -1;
    }
  cbc.size = len;
  cbc.pos = 0;

  c = curl_easy_init ();
#if DEBUG_HTTPS_TEST
  curl_easy_setopt (c, CURLOPT_VERBOSE, 1);
#endif
  curl_easy_setopt (c, CURLOPT_URL, url);
  curl_easy_setopt (c, CURLOPT_PORT, (long)port);
  curl_easy_setopt (c, CURLOPT_HTTP_VERSION, CURL_HTTP_VERSION_1_0);
  curl_easy_setopt (c, CURLOPT_TIMEOUT, 10L);
  curl_easy_setopt (c, CURLOPT_CONNECTTIMEOUT, 10L);
  curl_easy_setopt (c, CURLOPT_WRITEFUNCTION, &copyBuffer);
  curl_easy_setopt (c, CURLOPT_FILE, &cbc);

  /* perform peer authentication */
  /* TODO merge into send_curl_req */
  curl_easy_setopt (c, CURLOPT_SSL_VERIFYPEER, 0);
  curl_easy_setopt (c, CURLOPT_SSL_VERIFYHOST, 2);
  sprintf(buf, "host1:%d:127.0.0.1", port);
  dns_info = curl_slist_append (NULL, buf);
  sprintf(buf, "host2:%d:127.0.0.1", port);
  dns_info = curl_slist_append (dns_info, buf);
  sprintf(buf, "host3:%d:127.0.0.1", port);
  dns_info = curl_slist_append (dns_info, buf);
  curl_easy_setopt (c, CURLOPT_RESOLVE, dns_info);
  curl_easy_setopt (c, CURLOPT_FAILONERROR, 1);

  /* NOTE: use of CONNECTTIMEOUT without also
     setting NOSIGNAL results in really weird
     crashes on my system! */
  curl_easy_setopt (c, CURLOPT_NOSIGNAL, 1);
  if (CURLE_OK != (errornum = curl_easy_perform (c)))
    {
      fprintf (stderr, "curl_easy_perform failed: `%s'\n",
               curl_easy_strerror (errornum));
      curl_easy_cleanup (c);
      free (cbc.buf);
      curl_slist_free_all (dns_info);
      return errornum;
    }

  curl_easy_cleanup (c);
  curl_slist_free_all (dns_info);
  if (memcmp (cbc.buf, test_data, len) != 0)
    {
      fprintf (stderr, "Error: local file & received file differ.\n");
      free (cbc.buf);
      return -1;
    }

  free (cbc.buf);
  return 0;
}


int
main (int argc, char *const *argv)
{
  unsigned int error_count = 0;
  int tls_engine_index;
  enum MHD_TLS_EngineType tls_engine_type;
  const char *tls_engine_name;
  struct MHD_Daemon *d;
  int port;
<<<<<<< HEAD
  const struct
  {
    enum MHD_TLS_EngineType type;
    int (*cb) ();
  } cb_by_engine[MHD_TLS_ENGINE_TYPE_MAX] =
  {
#ifdef ENABLE_GNUTLS
    { MHD_TLS_ENGINE_TYPE_GNUTLS, (int (*) ()) gnutls_sni_callback },
#endif
#ifdef ENABLE_OPENSSL
    { MHD_TLS_ENGINE_TYPE_OPENSSL, (int (*) ()) openssl_sni_callback },
#endif
  };
=======
  (void)argc;   /* Unused. Silent compiler warning. */
>>>>>>> 21b2dd96

  if (MHD_NO != MHD_is_feature_supported (MHD_FEATURE_AUTODETECT_BIND_PORT))
    port = 0;
  else
    port = 3060;

#ifdef GNUTLS_REQUIRE_GCRYPT
  gcry_control (GCRYCTL_ENABLE_QUICK_RANDOM, 0);
#ifdef GCRYCTL_INITIALIZATION_FINISHED
  gcry_control (GCRYCTL_INITIALIZATION_FINISHED, 0);
#endif
<<<<<<< HEAD
#endif /* GNUTLS_REQUIRE_GCRYPT */
  if (0 != curl_global_init (CURL_GLOBAL_ALL))
    {
      fprintf (stderr, "Error: %s\n", strerror (errno));
      return 99;
    }
=======
#endif /* MHD_HTTPS_REQUIRE_GRYPT */
  if (!testsuite_curl_global_init ())
    return 99;
>>>>>>> 21b2dd96
  if (NULL == curl_version_info (CURLVERSION_NOW)->ssl_version)
    {
      fprintf (stderr, "Curl does not support SSL.  Cannot run the test.\n");
      curl_global_cleanup ();
      return 77;
    }

  tls_engine_index = 0;
  while (0 <= (tls_engine_index = iterate_over_available_tls_engines (tls_engine_index,
                                                                      &tls_engine_type,
                                                                      &tls_engine_name)))
    {
      int i;

      if (MHD_NO == MHD_TLS_is_feature_supported (tls_engine_type,
                                                  MHD_TLS_FEATURE_CERT_CALLBACK))
        {
          fprintf (stderr,
                   "TLS engine %s does not support feature MHD_TLS_FEATURE_CERT_CALLBACK\n",
                   tls_engine_name);
          continue;
        }

      for (i = 0; i < MHD_TLS_ENGINE_TYPE_MAX; ++i)
        if (cb_by_engine[i].type == tls_engine_type)
          break;
      if (i >= MHD_TLS_ENGINE_TYPE_MAX)
        {
          fprintf (stderr,
                   "No certificate callback for TLS engine %s\n",
                   tls_engine_name);
          error_count++;
          continue;
        }

      d = MHD_start_daemon (MHD_USE_THREAD_PER_CONNECTION | MHD_USE_INTERNAL_POLLING_THREAD | MHD_USE_TLS | MHD_USE_ERROR_LOG,
                            port,
                            NULL, NULL,
                            &http_ahc, NULL,
                            MHD_OPTION_TLS_ENGINE_TYPE, tls_engine_type,
                            MHD_OPTION_TLS_CERT_CALLBACK, cb_by_engine[i].cb,
                            MHD_OPTION_END);
      if (d == NULL)
        {
          fprintf (stderr, MHD_E_SERVER_INIT);
          return -1;
        }
      if (0 == port)
        {
          const union MHD_DaemonInfo *dinfo;
          dinfo = MHD_get_daemon_info (d, MHD_DAEMON_INFO_BIND_PORT);
          if (NULL == dinfo || 0 == dinfo->port)
            { MHD_stop_daemon (d); return -1; }
          port = (int)dinfo->port;
        }
      if (0 != do_get ("https://host1/", port))
        error_count++;
      if (0 != do_get ("https://host2:4233/", port))
        error_count++;
      if (0 == do_get ("https://host3:4233/", port))
        error_count++;

      MHD_stop_daemon (d);
    }
  curl_global_cleanup ();
  if (error_count != 0)
    fprintf (stderr, "Failed test: %s, error: %u.\n", argv[0], error_count);
  return (0 != error_count) ? 1 : 0;
<<<<<<< HEAD
}
=======
}


#else

int main (void)
{
  fprintf (stderr,
           "SNI not supported by GnuTLS < 3.0\n");
  return 77;
}
#endif
>>>>>>> 21b2dd96
<|MERGE_RESOLUTION|>--- conflicted
+++ resolved
@@ -302,7 +302,6 @@
   const char *tls_engine_name;
   struct MHD_Daemon *d;
   int port;
-<<<<<<< HEAD
   const struct
   {
     enum MHD_TLS_EngineType type;
@@ -316,9 +315,7 @@
     { MHD_TLS_ENGINE_TYPE_OPENSSL, (int (*) ()) openssl_sni_callback },
 #endif
   };
-=======
   (void)argc;   /* Unused. Silent compiler warning. */
->>>>>>> 21b2dd96
 
   if (MHD_NO != MHD_is_feature_supported (MHD_FEATURE_AUTODETECT_BIND_PORT))
     port = 0;
@@ -330,18 +327,9 @@
 #ifdef GCRYCTL_INITIALIZATION_FINISHED
   gcry_control (GCRYCTL_INITIALIZATION_FINISHED, 0);
 #endif
-<<<<<<< HEAD
 #endif /* GNUTLS_REQUIRE_GCRYPT */
-  if (0 != curl_global_init (CURL_GLOBAL_ALL))
-    {
-      fprintf (stderr, "Error: %s\n", strerror (errno));
-      return 99;
-    }
-=======
-#endif /* MHD_HTTPS_REQUIRE_GRYPT */
   if (!testsuite_curl_global_init ())
     return 99;
->>>>>>> 21b2dd96
   if (NULL == curl_version_info (CURLVERSION_NOW)->ssl_version)
     {
       fprintf (stderr, "Curl does not support SSL.  Cannot run the test.\n");
@@ -410,19 +398,4 @@
   if (error_count != 0)
     fprintf (stderr, "Failed test: %s, error: %u.\n", argv[0], error_count);
   return (0 != error_count) ? 1 : 0;
-<<<<<<< HEAD
-}
-=======
-}
-
-
-#else
-
-int main (void)
-{
-  fprintf (stderr,
-           "SNI not supported by GnuTLS < 3.0\n");
-  return 77;
-}
-#endif
->>>>>>> 21b2dd96
+}